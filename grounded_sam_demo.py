--- conflicted
+++ resolved
@@ -177,13 +177,7 @@
     )
 
     # initialize SAM
-<<<<<<< HEAD
     predictor = SamPredictor(build_sam(checkpoint=sam_checkpoint).to(device))
-=======
-    sam = build_sam(checkpoint=sam_checkpoint)
-    sam.to(device=device)
-    predictor = SamPredictor(sam)
->>>>>>> 78567b03
     image = cv2.imread(image_path)
     image = cv2.cvtColor(image, cv2.COLOR_BGR2RGB)
     predictor.set_image(image)
